# See what Lua versions are installed
# order of preference: LuaJIT, any generic Lua, then versions from 5.4 down

PLATFORM_PATH := /usr/local

# First, find what the Lua executable is called
# - when a new Lua is released, then add it before 5.4 here
LUA_CMD := $(shell luajit -e 'print("luajit")' 2> /dev/null || lua -e 'print("lua")' 2> /dev/null || lua5.4 -e 'print("lua5.4")' 2> /dev/null || lua5.3 -e 'print("lua5.3")' 2> /dev/null || lua5.2 -e 'print("lua5.2")' 2> /dev/null || lua5.1 -e 'print("lua5.1")' 2> /dev/null)
ifeq ($(LUA_CMD),"")
  $(error Couldn't find Lua interpreter)
endif
$(info Using ${LUA_CMD})

# Find the language version
LUA_LANGV := $(shell ${LUA_CMD} -e 'print(string.match(_VERSION, "%d+.%d+"))')
$(info - Lua language version ${LUA_LANGV})

# Find the directory where Lua might be
ifeq ($(LUA_CMD),luajit)
  # We need the LuaJIT version (2.0/2.1) to find this
  LUA_JITV := $(shell luajit -e 'a,b,c=string.find(jit.version,"LuaJIT (%d.%d)");print(c)')
  $(info - LuaJIT version ${LUA_JITV})
  LUA_DIR := luajit-${LUA_JITV}
  LUA_LIBS := -lluajit-${LUA_LANGV}
else
  LUA_DIR := $(LUA_CMD)
  LUA_LIBS := -l${LUA_CMD}
endif

# Find the include path by looking in the most likely locations
ifneq ('$(wildcard /usr/local/include/${LUA_DIR}/lua.h)','')
  LUA_CFLAGS := -I/usr/local/include/${LUA_DIR}
else ifneq ('$(wildcard /usr/local/include/${LUA_DIR}${LUA_LANGV}/lua.h)','')
  LUA_CFLAGS := -I/usr/local/include/${LUA_DIR}${LUA_LANGV}
  LUA_LIBS := -l${LUA_CMD}${LUA_LANGV}
else ifneq ('$(wildcard /usr/include/${LUA_DIR}/lua.h)','')
  LUA_CFLAGS := -I/usr/include/${LUA_DIR}
else ifneq ('$(wildcard /usr/include/${LUA_DIR}${LUA_LANGV}/lua.h)','')
  LUA_CFLAGS := -I/usr/include/${LUA_DIR}${LUA_LANGV}
  LUA_LIBS := -l${LUA_CMD}${LUA_LANGV}
else ifneq ('$(wildcard /usr/include/lua.h)','')
  LUA_CFLAGS := -I/usr/include
else ifneq ('$(wildcard /opt/homebrew/include/${LUA_DIR}/lua.h)','')
  LUA_CFLAGS := -I/opt/homebrew/include/${LUA_DIR}
  PLATFORM_PATH := /opt/homebrew
else ifneq ('$(wildcard /opt/homebrew/include/${LUA_DIR}${LUA_LANGV}/lua.h)','')
  LUA_CFLAGS := -I/opt/homebrew/include/${LUA_DIR}${LUA_LANGV}
  LUA_LIBS := -l${LUA_CMD}${LUA_LANGV}
  PLATFORM_PATH := /opt/homebrew
else
  $(error Couldn't find Lua libraries)
endif

# Append LuaJIT-specific flags if needed
ifeq ($(LUA_CMD),luajit)
  LUA_CFLAGS := ${LUA_CFLAGS} -DLUAJIT
  ifneq ($(OS),Windows_NT)
    ifeq ($(shell uname -s), Darwin)
      LDFLAGS := -pagezero_size 10000 -image_base 100000000
      $(info - with MacOS LuaJIT linking)
    endif
  endif
endif

# Report success
$(info - include path is ${LUA_CFLAGS})
$(info - library path is ${LUA_LIBS})

# Main includes

prefix = /usr/local

MANPREFIX := /usr/share/man
TM_VERSION ?= $(shell git describe --tags --abbrev=0)
CXXFLAGS ?= -O3 -Wall -Wno-unknown-pragmas -Wno-sign-compare -std=c++14 -pthread -fPIE -DTM_VERSION=$(TM_VERSION) $(CONFIG)
CFLAGS ?= -O3 -Wall -Wno-unknown-pragmas -Wno-sign-compare -std=c99 -fPIE -DTM_VERSION=$(TM_VERSION) $(CONFIG)
LIB := -L$(PLATFORM_PATH)/lib -lz $(LUA_LIBS) -lboost_program_options -lsqlite3 -lboost_filesystem -lboost_system -lboost_iostreams -lshp -pthread
INC := -I$(PLATFORM_PATH)/include -isystem ./include -I./src $(LUA_CFLAGS)

# Targets
.PHONY: test

all: tilemaker server

tilemaker: \
	src/attribute_store.o \
	src/coordinates_geom.o \
	src/coordinates.o \
	src/external/streamvbyte_decode.o \
	src/external/streamvbyte_encode.o \
	src/external/streamvbyte_zigzag.o \
	src/geojson_processor.o \
	src/geom.o \
	src/helpers.o \
	src/mbtiles.o \
	src/mmap_allocator.o \
	src/node_stores.o \
	src/options_parser.o \
	src/osm_lua_processing.o \
	src/osm_mem_tiles.o \
	src/osm_store.o \
	src/output_object.o \
	src/pbf_processor.o \
	src/pbf_reader.o \
	src/pmtiles.o \
	src/pooled_string.o \
	src/relation_roles.o \
	src/sharded_node_store.o \
	src/sharded_way_store.o \
	src/shared_data.o \
	src/shp_mem_tiles.o \
<<<<<<< HEAD
	src/shp_processor.o \
=======
	src/significant_tags.o \
>>>>>>> 2a0abf08
	src/sorted_node_store.o \
	src/sorted_way_store.o \
	src/tag_map.o \
	src/tile_data.o \
	src/tilemaker.o \
	src/tile_worker.o \
	src/way_stores.o
	$(CXX) $(CXXFLAGS) -o tilemaker $^ $(INC) $(LIB) $(LDFLAGS)

test: \
	test_append_vector \
	test_attribute_store \
	test_deque_map \
	test_pbf_reader \
	test_pooled_string \
<<<<<<< HEAD
	test_relation_roles \
=======
	test_significant_tags \
>>>>>>> 2a0abf08
	test_sorted_node_store \
	test_sorted_way_store

test_append_vector: \
	src/mmap_allocator.o \
	test/append_vector.test.o
	$(CXX) $(CXXFLAGS) -o test.append_vector $^ $(INC) $(LIB) $(LDFLAGS) && ./test.append_vector

test_attribute_store: \
	src/mmap_allocator.o \
	src/attribute_store.o \
	src/pooled_string.o \
	test/attribute_store.test.o
	$(CXX) $(CXXFLAGS) -o test.attribute_store $^ $(INC) $(LIB) $(LDFLAGS) && ./test.attribute_store

test_deque_map: \
	test/deque_map.test.o
	$(CXX) $(CXXFLAGS) -o test.deque_map $^ $(INC) $(LIB) $(LDFLAGS) && ./test.deque_map

test_options_parser: \
	src/options_parser.o \
	test/options_parser.test.o
	$(CXX) $(CXXFLAGS) -o test.options_parser $^ $(INC) $(LIB) $(LDFLAGS) && ./test.options_parser

test_pooled_string: \
	src/mmap_allocator.o \
	src/pooled_string.o \
	test/pooled_string.test.o
	$(CXX) $(CXXFLAGS) -o test.pooled_string $^ $(INC) $(LIB) $(LDFLAGS) && ./test.pooled_string

<<<<<<< HEAD
test_relation_roles: \
	src/relation_roles.o \
	test/relation_roles.test.o
	$(CXX) $(CXXFLAGS) -o test.relation_roles $^ $(INC) $(LIB) $(LDFLAGS) && ./test.relation_roles
=======
test_significant_tags: \
	src/significant_tags.o \
	src/tag_map.o \
	test/significant_tags.test.o
	$(CXX) $(CXXFLAGS) -o test.significant_tags $^ $(INC) $(LIB) $(LDFLAGS) && ./test.significant_tags
>>>>>>> 2a0abf08

test_sorted_node_store: \
	src/external/streamvbyte_decode.o \
	src/external/streamvbyte_encode.o \
	src/external/streamvbyte_zigzag.o \
	src/mmap_allocator.o \
	src/sorted_node_store.o \
	test/sorted_node_store.test.o
	$(CXX) $(CXXFLAGS) -o test.sorted_node_store $^ $(INC) $(LIB) $(LDFLAGS) && ./test.sorted_node_store

test_sorted_way_store: \
	src/external/streamvbyte_decode.o \
	src/external/streamvbyte_encode.o \
	src/external/streamvbyte_zigzag.o \
	src/mmap_allocator.o \
	src/sorted_way_store.o \
	test/sorted_way_store.test.o
	$(CXX) $(CXXFLAGS) -o test.sorted_way_store $^ $(INC) $(LIB) $(LDFLAGS) && ./test.sorted_way_store

test_pbf_reader: \
	src/helpers.o \
	src/pbf_reader.o \
	test/pbf_reader.test.o
	$(CXX) $(CXXFLAGS) -o test.pbf_reader $^ $(INC) $(LIB) $(LDFLAGS) && ./test.pbf_reader

server: \
	server/server.o 
	$(CXX) $(CXXFLAGS) -o tilemaker-server $^ $(INC) $(LIB) $(LDFLAGS)

%.o: %.cpp
	$(CXX) $(CXXFLAGS) -o $@ -c $< $(INC)

%.o: %.c
	$(CC) $(CFLAGS) -o $@ -c $< $(INC)

install:
	install -m 0755 -d $(DESTDIR)$(prefix)/bin/
	install -m 0755 tilemaker $(DESTDIR)$(prefix)/bin/
	install -m 0755 tilemaker-server $(DESTDIR)$(prefix)/bin/
	install -m 0755 -d ${DESTDIR}${MANPREFIX}/man1/
	install docs/man/tilemaker.1 ${DESTDIR}${MANPREFIX}/man1/

clean:
	rm -f tilemaker tilemaker-server src/*.o src/external/*.o include/*.o include/*.pb.h server/*.o test/*.o

.PHONY: install<|MERGE_RESOLUTION|>--- conflicted
+++ resolved
@@ -109,11 +109,8 @@
 	src/sharded_way_store.o \
 	src/shared_data.o \
 	src/shp_mem_tiles.o \
-<<<<<<< HEAD
 	src/shp_processor.o \
-=======
 	src/significant_tags.o \
->>>>>>> 2a0abf08
 	src/sorted_node_store.o \
 	src/sorted_way_store.o \
 	src/tag_map.o \
@@ -129,11 +126,8 @@
 	test_deque_map \
 	test_pbf_reader \
 	test_pooled_string \
-<<<<<<< HEAD
 	test_relation_roles \
-=======
 	test_significant_tags \
->>>>>>> 2a0abf08
 	test_sorted_node_store \
 	test_sorted_way_store
 
@@ -164,18 +158,17 @@
 	test/pooled_string.test.o
 	$(CXX) $(CXXFLAGS) -o test.pooled_string $^ $(INC) $(LIB) $(LDFLAGS) && ./test.pooled_string
 
-<<<<<<< HEAD
+
 test_relation_roles: \
 	src/relation_roles.o \
 	test/relation_roles.test.o
 	$(CXX) $(CXXFLAGS) -o test.relation_roles $^ $(INC) $(LIB) $(LDFLAGS) && ./test.relation_roles
-=======
+
 test_significant_tags: \
 	src/significant_tags.o \
 	src/tag_map.o \
 	test/significant_tags.test.o
 	$(CXX) $(CXXFLAGS) -o test.significant_tags $^ $(INC) $(LIB) $(LDFLAGS) && ./test.significant_tags
->>>>>>> 2a0abf08
 
 test_sorted_node_store: \
 	src/external/streamvbyte_decode.o \
