--- conflicted
+++ resolved
@@ -82,36 +82,25 @@
 
 private:
 	using tag_map_t = boost::container::flat_map<std::string, std::string>;
-<<<<<<< HEAD
-	std::vector<std::map<WayID, std::vector<WayID>>> relationsForWays;
+	std::vector<std::map<WayID, std::vector<std::pair<WayID, uint16_t>>>> relationsForWays;
+	std::vector<std::map<NodeID, std::vector<std::pair<WayID, uint16_t>>>> relationsForNodes;
 	std::vector<std::map<WayID, tag_map_t>> relationTags;
 	mutable std::vector<std::mutex> mutex;
-
-public:
-	RelationScanStore(): relationsForWays(128), relationTags(128), mutex(128) {}
-	void relation_contains_way(WayID relid, WayID wayid) {
-		const size_t shard = wayid % mutex.size();
-
-		std::lock_guard<std::mutex> lock(mutex[shard]);
-		relationsForWays[shard][wayid].emplace_back(relid);
-=======
-	std::map<WayID, std::vector<std::pair<WayID, uint16_t>>> relationsForWays;
-	std::map<NodeID, std::vector<std::pair<WayID, uint16_t>>> relationsForNodes;
-	std::map<WayID, tag_map_t> relationTags;
-	mutable std::mutex mutex;
 	RelationRoles relationRoles;
 
 public:
+	RelationScanStore(): relationsForWays(128), relationsForNodes(128), relationTags(128), mutex(128) {}
 	void relation_contains_way(WayID relid, WayID wayid, std::string role) {
 		uint16_t roleId = relationRoles.getOrAddRole(role);
-		std::lock_guard<std::mutex> lock(mutex);
-		relationsForWays[wayid].emplace_back(std::make_pair(relid, roleId));
+		const size_t shard = wayid % mutex.size();
+		std::lock_guard<std::mutex> lock(mutex[shard]);
+		relationsForWays[shard][wayid].emplace_back(std::make_pair(relid, roleId));
 	}
 	void relation_contains_node(WayID relid, NodeID nodeId, std::string role) {
 		uint16_t roleId = relationRoles.getOrAddRole(role);
-		std::lock_guard<std::mutex> lock(mutex);
-		relationsForNodes[nodeId].emplace_back(std::make_pair(relid, roleId));
->>>>>>> fcddc4a7
+		const size_t shard = nodeId % mutex.size();
+		std::lock_guard<std::mutex> lock(mutex[shard]);
+		relationsForNodes[shard][nodeId].emplace_back(std::make_pair(relid, roleId));
 	}
 	void store_relation_tags(WayID relid, const tag_map_t &tags) {
 		const size_t shard = relid % mutex.size();
@@ -122,21 +111,18 @@
 		const size_t shard = wayid % mutex.size();
 		return relationsForWays[shard].find(wayid) != relationsForWays[shard].end();
 	}
-<<<<<<< HEAD
-	std::vector<WayID> relations_for_way(WayID wayid) {
+	bool node_in_any_relations(NodeID nodeId) {
+		const size_t shard = nodeId % mutex.size();
+		return relationsForNodes[shard].find(nodeId) != relationsForNodes[shard].end();
+	}
+	std::string getRole(uint16_t roleId) const { return relationRoles.getRole(roleId); }
+	const std::vector<std::pair<WayID, uint16_t>>& relations_for_way(WayID wayid) {
 		const size_t shard = wayid % mutex.size();
 		return relationsForWays[shard][wayid];
-=======
-	bool node_in_any_relations(NodeID nodeId) {
-		return relationsForNodes.find(nodeId) != relationsForNodes.end();
-	}
-	std::string getRole(uint16_t roleId) const { return relationRoles.getRole(roleId); }
-	const std::vector<std::pair<WayID, uint16_t>>& relations_for_way(WayID wayid) {
-		return relationsForWays[wayid];
->>>>>>> fcddc4a7
 	}
 	const std::vector<std::pair<WayID, uint16_t>>& relations_for_node(NodeID nodeId) {
-		return relationsForNodes[nodeId];
+		const size_t shard = nodeId % mutex.size();
+		return relationsForNodes[shard][nodeId];
 	}
 	std::string get_relation_tag(WayID relid, const std::string &key) {
 		const size_t shard = relid % mutex.size();
