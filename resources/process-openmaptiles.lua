--- conflicted
+++ resolved
@@ -167,33 +167,23 @@
 		elseif place == "locality"      then mz=13
 		end
 
-<<<<<<< HEAD
 		Layer("place", false)
 		Attribute("class", place)
 		MinZoom(mz)
 		if rank then AttributeNumeric("rank", rank) end
 		if capital then AttributeNumeric("capital", capital) end
-		if place=="country" then Attribute("iso_a2", Find("ISO3166-1:alpha2")) end
-		SetNameAttributes()
-=======
-		node:Layer("place", false)
-		node:Attribute("class", place)
-		node:MinZoom(mz)
-		if rank then node:AttributeNumeric("rank", rank) end
-		if capital then node:AttributeNumeric("capital", capital) end
 		if place=="country" then
-			local iso_a2 = node:Find("ISO3166-1:alpha2")
+			local iso_a2 = Find("ISO3166-1:alpha2")
 			while iso_a2 == "" do
-				local rel, role = node:NextRelation()
+				local rel, role = NextRelation()
 				if not rel then break end
 				if role == 'label' then
-					iso_a2 = node:FindInRelation("ISO3166-1:alpha2")
+					iso_a2 = FindInRelation("ISO3166-1:alpha2")
 				end
 			end
-			node:Attribute("iso_a2", iso_a2)
-		end
-		SetNameAttributes(node)
->>>>>>> fcddc4a7
+			Attribute("iso_a2", iso_a2)
+		end
+		SetNameAttributes()
 		return
 	end
 
@@ -586,13 +576,8 @@
 
 	-- Set 'housenumber'
 	if housenumber~="" then
-<<<<<<< HEAD
-		LayerAsCentroid("housenumber", false)
+		LayerAsCentroid("housenumber")
 		Attribute("housenumber", housenumber)
-=======
-		way:LayerAsCentroid("housenumber")
-		way:Attribute("housenumber", housenumber)
->>>>>>> fcddc4a7
 	end
 
 	-- Set 'water'
