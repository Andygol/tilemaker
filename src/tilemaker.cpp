/*! \file */ 

// C++ includes
#include <iostream>
#include <fstream>
#include <vector>
#include <cstdint>
#include <unordered_map>
#include <unordered_set>
#include <string>
#include <cmath>
#include <stdexcept>
#include <thread>
#include <mutex>
#include <chrono>

// Other utilities
#include <boost/algorithm/string.hpp>
#include <boost/filesystem.hpp>
#include <boost/lexical_cast.hpp>
#include <boost/program_options.hpp>
#include <boost/variant.hpp>
#include <boost/algorithm/string.hpp>

#include "rapidjson/document.h"
#include "rapidjson/writer.h"
#include "rapidjson/stringbuffer.h"
#include "rapidjson/filereadstream.h"
#include "rapidjson/filewritestream.h"

#ifndef _MSC_VER
#include <sys/resource.h>
#endif

#include "geom.h"

// Tilemaker code
#include "helpers.h"
#include "coordinates.h"

#include "attribute_store.h"
#include "output_object.h"
#include "osm_lua_processing.h"
#include "mbtiles.h"
#include "write_geometry.h"

#include "shared_data.h"
#include "read_pbf.h"
#include "read_shp.h"
#include "tile_worker.h"
#include "osm_mem_tiles.h"
#include "shp_mem_tiles.h"

#include <boost/asio/post.hpp>
#include <boost/interprocess/streams/bufferstream.hpp>

#ifndef TM_VERSION
#define TM_VERSION (version not set)
#endif
#define STR1(x)  #x
#define STR(x)  STR1(x)

// Namespaces
using namespace std;
namespace po = boost::program_options;
namespace geom = boost::geometry;

// Global verbose switch
bool verbose = false;

void WriteSqliteMetadata(rapidjson::Document const &jsonConfig, SharedData &sharedData, LayerDefinition const &layers)
{
	// Write mbtiles 1.3+ json object
	sharedData.mbtiles.writeMetadata("json", layers.serialiseToJSON());

	// Write user-defined metadata
	if (jsonConfig["settings"].HasMember("metadata")) {
		const rapidjson::Value &md = jsonConfig["settings"]["metadata"];
		for(rapidjson::Value::ConstMemberIterator it=md.MemberBegin(); it != md.MemberEnd(); ++it) {
			if (it->value.IsString()) {
				sharedData.mbtiles.writeMetadata(it->name.GetString(), it->value.GetString());
			} else {
				rapidjson::StringBuffer strbuf;
				rapidjson::Writer<rapidjson::StringBuffer> writer(strbuf);
				it->value.Accept(writer);
				sharedData.mbtiles.writeMetadata(it->name.GetString(), strbuf.GetString());
			}
		}
	}
	sharedData.mbtiles.closeForWriting();
}

void WriteFileMetadata(rapidjson::Document const &jsonConfig, SharedData const &sharedData, LayerDefinition const &layers)
{
	if(sharedData.config.compress) 
		std::cout << "When serving compressed tiles, make sure to include 'Content-Encoding: gzip' in your webserver configuration for serving pbf files"  << std::endl;

	rapidjson::Document document;
	document.SetObject();

	if (jsonConfig["settings"].HasMember("filemetadata")) {
		const rapidjson::Value &md = jsonConfig["settings"]["filemetadata"];
		document.CopyFrom(md, document.GetAllocator());
	}

	rapidjson::Value boundsArray(rapidjson::kArrayType);
	boundsArray.PushBack(rapidjson::Value(sharedData.config.minLon), document.GetAllocator());
	boundsArray.PushBack(rapidjson::Value(sharedData.config.minLat), document.GetAllocator());
	boundsArray.PushBack(rapidjson::Value(sharedData.config.maxLon), document.GetAllocator());
	boundsArray.PushBack(rapidjson::Value(sharedData.config.maxLat), document.GetAllocator());
	document.AddMember("bounds", boundsArray, document.GetAllocator());

	document.AddMember("name", rapidjson::Value().SetString(sharedData.config.projectName.c_str(), document.GetAllocator()), document.GetAllocator());
	document.AddMember("version", rapidjson::Value().SetString(sharedData.config.projectVersion.c_str(), document.GetAllocator()), document.GetAllocator());
	document.AddMember("description", rapidjson::Value().SetString(sharedData.config.projectDesc.c_str(), document.GetAllocator()), document.GetAllocator());
	document.AddMember("minzoom", rapidjson::Value(sharedData.config.startZoom), document.GetAllocator());
	document.AddMember("maxzoom", rapidjson::Value(sharedData.config.endZoom), document.GetAllocator());
	document.AddMember("vector_layers", layers.serialiseToJSONValue(document.GetAllocator()), document.GetAllocator());

	auto fp = std::fopen((sharedData.outputFile + "/metadata.json").c_str(), "w");

	char writeBuffer[65536];
	rapidjson::FileWriteStream os(fp, writeBuffer, sizeof(writeBuffer));
	rapidjson::Writer<rapidjson::FileWriteStream> writer(os);
	document.Accept(writer);

	fclose(fp);
}

double bboxElementFromStr(const string& number) {
	char* endptr;
	try {
		return boost::lexical_cast<double>(number);
	} catch (boost::bad_lexical_cast&) {
		cerr << "Failed to parse coordinate " << number << endl;
		exit(1);
	}
}

/**
 * Split bounding box provided as a comma-separated list of coordinates.
 */
vector<string> parseBox(const string& bbox) {
	vector<string> bboxParts;
	if (!bbox.empty()) {
		boost::split(bboxParts, bbox, boost::is_any_of(","));
		if (bboxParts.size() != 4) {
			cerr << "Bounding box must contain 4 elements: minlon,minlat,maxlon,maxlat" << endl;
			exit(1);
		}
	}
	return bboxParts;
}

/**
 *\brief The Main function is responsible for command line processing, loading data and starting worker threads.
 *
 * Data is loaded into OsmMemTiles and ShpMemTiles.
 *
 * Worker threads write the output tiles, and start in the outputProc function.
 */
int main(int argc, char* argv[]) {

	// ----	Read command-line options
	vector<string> inputFiles;
	string luaFile;
	string osmStoreFile;
	string jsonFile;
	uint threadNum;
	string outputFile;
<<<<<<< HEAD
	bool _verbose = false, sqlite= false, mergeSqlite = false, mapsplit = false,osmStoreCompact = false;
=======
	string bbox;
	bool _verbose = false, sqlite= false, mergeSqlite = false, mapsplit = false;
>>>>>>> 56643939

	po::options_description desc("tilemaker " STR(TM_VERSION) "\nConvert OpenStreetMap .pbf files into vector tiles\n\nAvailable options");
	desc.add_options()
		("help",                                                                 "show help message")
		("input",  po::value< vector<string> >(&inputFiles),                     "source .osm.pbf file")
		("output", po::value< string >(&outputFile),                             "target directory or .mbtiles/.sqlite file")
		("bbox",   po::value< string >(&bbox),                                   "bounding box to use if input file does not have a bbox header set, example: minlon,minlat,maxlon,maxlat")
		("merge"  ,po::bool_switch(&mergeSqlite),                                "merge with existing .mbtiles (overwrites otherwise)")
		("config", po::value< string >(&jsonFile)->default_value("config.json"), "config JSON file")
		("process",po::value< string >(&luaFile)->default_value("process.lua"),  "tag-processing Lua file")
		("store",  po::value< string >(&osmStoreFile),  "temporary storage for node/ways/relations data")
		("compact",po::bool_switch(&osmStoreCompact),  "Reduce overall memory usage (compact mode).\nNOTE: This requires the input to be renumbered (osmium renumber)")
		("verbose",po::bool_switch(&_verbose),                                   "verbose error output")
		("threads",po::value< uint >(&threadNum)->default_value(0),              "number of threads (automatically detected if 0)");
	po::positional_options_description p;
	p.add("input", -1);
	po::variables_map vm;
    try {
        po::store(po::command_line_parser(argc, argv).options(desc).positional(p).run(), vm);
    } catch (const po::unknown_option& ex) {
        cerr << "Unknown option: " << ex.get_option_name() << endl;
        return -1;
    }
	po::notify(vm);
	
	if (vm.count("help")) { cout << desc << endl; return 0; }
	if (vm.count("output")==0) { cerr << "You must specify an output file or directory. Run with --help to find out more." << endl; return -1; }
	if (vm.count("input")==0) { cout << "No source .osm.pbf file supplied" << endl; }

	vector<string> bboxElements = parseBox(bbox);

	if (ends_with(outputFile, ".mbtiles") || ends_with(outputFile, ".sqlite")) { sqlite=true; }
	if (threadNum == 0) { threadNum = max(thread::hardware_concurrency(), 1u); }
	verbose = _verbose;


	// ---- Check config
	
	if (!boost::filesystem::exists(jsonFile)) { cerr << "Couldn't open .json config: " << jsonFile << endl; return -1; }
	if (!boost::filesystem::exists(luaFile )) { cerr << "Couldn't open .lua script: "  << luaFile  << endl; return -1; }

	// ---- Remove existing .mbtiles if it exists

	if (sqlite && !mergeSqlite && static_cast<bool>(std::ifstream(outputFile))) {
		cout << "mbtiles file exists, will overwrite (Ctrl-C to abort, rerun with --merge to keep)" << endl;
		std::this_thread::sleep_for(std::chrono::milliseconds(2000));
		if (remove(outputFile.c_str()) != 0) {
			cerr << "Couldn't remove existing file" << endl;
			return 0;
		}
	} else if (mergeSqlite && !static_cast<bool>(std::ifstream(outputFile))) {
		cout << "--merge specified but .mbtiles file doesn't already exist, ignoring" << endl;
		mergeSqlite = false;
	}

	// ----	Read bounding box from first .pbf (if there is one) or mapsplit file

	bool hasClippingBox = false;
	Box clippingBox;
	MBTiles mapsplitFile;
	double minLon=0.0, maxLon=0.0, minLat=0.0, maxLat=0.0;
	if (!bboxElements.empty()) {
		hasClippingBox = true;
		minLon = bboxElementFromStr(bboxElements.at(0));
		minLat = bboxElementFromStr(bboxElements.at(1));
		maxLon = bboxElementFromStr(bboxElements.at(2));
		maxLat = bboxElementFromStr(bboxElements.at(3));
	}
	if (inputFiles.size()==1 && (ends_with(inputFiles[0], ".mbtiles") || ends_with(inputFiles[0], ".sqlite") || ends_with(inputFiles[0], ".msf"))) {
		mapsplit = true;
		mapsplitFile.openForReading(&inputFiles[0]);
		mapsplitFile.readBoundingBox(minLon, maxLon, minLat, maxLat);
		cout << "Bounding box " << minLon << ", " << maxLon << ", " << minLat << ", " << maxLat << endl;
		clippingBox = Box(geom::make<Point>(minLon, lat2latp(minLat)),
		                  geom::make<Point>(maxLon, lat2latp(maxLat)));
		hasClippingBox = true;

	} else if (inputFiles.size()>0) {
		int ret = ReadPbfBoundingBox(inputFiles[0], minLon, maxLon, minLat, maxLat, hasClippingBox);
		if(ret != 0) return ret;
		if(hasClippingBox) {
			cout << "Bounding box " << minLon << ", " << maxLon << ", " << minLat << ", " << maxLat << endl;
			clippingBox = Box(geom::make<Point>(minLon, lat2latp(minLat)),
			                  geom::make<Point>(maxLon, lat2latp(maxLat)));
		}
	}

	// ----	Read JSON config

	rapidjson::Document jsonConfig;
	class Config config;
	try {
		FILE* fp = fopen(jsonFile.c_str(), "r");
		char readBuffer[65536];
		rapidjson::FileReadStream is(fp, readBuffer, sizeof(readBuffer));
		jsonConfig.ParseStream(is);
		if (jsonConfig.HasParseError()) { cerr << "Invalid JSON file." << endl; return -1; }
		fclose(fp);

		config.readConfig(jsonConfig, hasClippingBox, clippingBox);
	} catch (...) {
		cerr << "Couldn't find expected details in JSON file." << endl;
		return -1;
	}

	// For each tile, objects to be used in processing
	OSMStore osmStore;
	osmStore.use_compact_store(osmStoreCompact);
	if(!osmStoreFile.empty()) {
		std::cout << "Using osm store file: " << osmStoreFile << std::endl;
		osmStore.open(osmStoreFile);
	}

	AttributeStore attributeStore(threadNum);

	class OsmMemTiles osmMemTiles(config.baseZoom);
	class ShpMemTiles shpMemTiles(osmStore, config.baseZoom);
	class LayerDefinition layers(config.layers);

	OsmLuaProcessing osmLuaProcessing(osmStore, config, layers, luaFile, 
		shpMemTiles, osmMemTiles, attributeStore);

	// ---- Load external shp files

	for (size_t layerNum=0; layerNum<layers.layers.size(); layerNum++) {
		// External layer sources
		LayerDef &layer = layers.layers[layerNum];
		if(layer.indexed) { shpMemTiles.CreateNamedLayerIndex(layer.name); }

		if (layer.source.size()>0) {
			if (!hasClippingBox) {
				cerr << "Can't read shapefiles unless a bounding box is provided." << endl;
				exit(EXIT_FAILURE);
			}
			cout << "Reading .shp " << layer.name << endl;
			readShapefile(clippingBox,
			              layers,
			              config.baseZoom, layerNum,
						  shpMemTiles, osmLuaProcessing);
		}
	}
	

	// ----	Read significant node tags

	vector<string> nodeKeyVec = osmLuaProcessing.GetSignificantNodeKeys();
	unordered_set<string> nodeKeys(nodeKeyVec.begin(), nodeKeyVec.end());

	// ----	Read all PBFs
	
	PbfReader pbfReader(osmStore);

	if (!mapsplit) {
		for (auto inputFile : inputFiles) {
			cout << "Reading .pbf " << inputFile << endl;
			ifstream infile(inputFile, ios::in | ios::binary);
			if (!infile) { cerr << "Couldn't open .pbf file " << inputFile << endl; return -1; }
			
			int ret = pbfReader.ReadPbfFile(nodeKeys, threadNum, 
				[&]() { 
					return std::make_unique<ifstream>(inputFile, ios::in | ios::binary);
				},
				[&]() {
					return std::make_unique<OsmLuaProcessing>(osmStore, config, layers, luaFile, shpMemTiles, osmMemTiles, attributeStore);
				});	
			if (ret != 0) return ret;
		} 
	}

	// ----	Initialise SharedData
	std::vector<class TileDataSource *> sources = {&osmMemTiles, &shpMemTiles};

	class SharedData sharedData(config, layers);
	sharedData.outputFile = outputFile;
	sharedData.sqlite = sqlite;
	sharedData.mergeSqlite = mergeSqlite;

	// ----	Initialise mbtiles if required
	
	if (sharedData.sqlite) {
		sharedData.mbtiles.openForWriting(&sharedData.outputFile);
		sharedData.mbtiles.writeMetadata("name",sharedData.config.projectName);
		sharedData.mbtiles.writeMetadata("type","baselayer");
		sharedData.mbtiles.writeMetadata("version",sharedData.config.projectVersion);
		sharedData.mbtiles.writeMetadata("description",sharedData.config.projectDesc);
		sharedData.mbtiles.writeMetadata("format","pbf");
		sharedData.mbtiles.writeMetadata("minzoom",to_string(sharedData.config.startZoom));
		sharedData.mbtiles.writeMetadata("maxzoom",to_string(sharedData.config.endZoom));
		if (!sharedData.config.defaultView.empty()) { sharedData.mbtiles.writeMetadata("center",sharedData.config.defaultView); }

		ostringstream bounds;
		if (mergeSqlite) {
			double cMinLon, cMaxLon, cMinLat, cMaxLat;
			sharedData.mbtiles.readBoundingBox(cMinLon, cMaxLon, cMinLat, cMaxLat);
			sharedData.config.enlargeBbox(cMinLon, cMaxLon, cMinLat, cMaxLat);
		}
		bounds << fixed << sharedData.config.minLon << "," << sharedData.config.minLat << "," << sharedData.config.maxLon << "," << sharedData.config.maxLat;
		sharedData.mbtiles.writeMetadata("bounds",bounds.str());
	}

	// ----	Write out data

	// If mapsplit, read list of tiles available
	unsigned runs=1;
	vector<tuple<int,int,int>> tileList;
	if (mapsplit) {
		mapsplitFile.readTileList(tileList);
		runs = tileList.size();
	}

	for (unsigned run=0; run<runs; run++) {
		// Read mapsplit tile and parse, if applicable
		int srcZ = -1, srcX = -1, srcY = -1, tmsY = -1;

		if (mapsplit) {
			osmMemTiles.Clear();

			tie(srcZ,srcX,tmsY) = tileList.back();
			srcY = pow(2,srcZ) - tmsY - 1; // TMS
			if (srcZ > config.baseZoom) {
				cerr << "Mapsplit tiles (zoom " << srcZ << ") must not be greater than basezoom " << config.baseZoom << endl;
				return 0;
			} else if (srcZ > config.startZoom) {
				cout << "Mapsplit tiles (zoom " << srcZ << ") can't write data at zoom level " << config.startZoom << endl;
			}

			cout << "Reading tile " << srcZ << ": " << srcX << "," << srcY << " (" << (run+1) << "/" << runs << ")" << endl;
			vector<char> pbf = mapsplitFile.readTile(srcZ,srcX,tmsY);

			int ret = pbfReader.ReadPbfFile(nodeKeys, 1, 
				[&]() { 
					return make_unique<boost::interprocess::bufferstream>(pbf.data(), pbf.size(),  ios::in | ios::binary);
				},
				[&]() {
					return std::make_unique<OsmLuaProcessing>(osmStore, config, layers, luaFile, shpMemTiles, osmMemTiles, attributeStore);
				});	
			if (ret != 0) return ret;

			tileList.pop_back();
		}

		// Launch the pool with threadNum threads
		boost::asio::thread_pool pool(threadNum);

		// Mutex is hold when IO is performed
		std::mutex io_mutex;

		// Loop through tiles
		std::size_t tc = 0;

		std::deque< std::pair<unsigned int, TileCoordinates> > tile_coordinates;
		for (uint zoom=sharedData.config.startZoom; zoom<=sharedData.config.endZoom; zoom++) {
			auto zoom_result = GetTileCoordinates(sources, zoom);
			for(auto&& it: zoom_result) {
				// If we're constrained to a source tile, check we're within it
				if (srcZ>-1) {
					int x = it.x / pow(2, zoom-srcZ);
					int y = it.y / pow(2, zoom-srcZ);
					if (x!=srcX || y!=srcY) continue;
				}
			
				if (hasClippingBox) {
					if(!boost::geometry::intersects(TileBbox(it, zoom).getTileBox(), clippingBox)) 
						continue;
				}

				tile_coordinates.push_back(std::make_pair(zoom, it));
			}
		}

		std::size_t interval = 1;
		std::size_t zoomDisplay = 0;
		for(std::size_t start_index = 0; start_index < tile_coordinates.size(); start_index += interval) {
			unsigned int zoom = tile_coordinates[start_index].first;
			if (zoom > 10) interval = 10;
			if (zoom > 11) interval = 100;
			if (zoom > 12) interval = 1000;

			boost::asio::post(pool, [=, &tile_coordinates, &pool, &sharedData, &osmStore, &io_mutex, &tc, &zoomDisplay]() {
				std::size_t end_index = std::min(tile_coordinates.size(), start_index + interval);
				for(std::size_t i = start_index; i < end_index; ++i) {
					unsigned int zoom = tile_coordinates[i].first;
					TileCoordinates coords = tile_coordinates[i].second;
					outputProc(pool, sharedData, osmStore, GetTileData(sources, coords, zoom), coords, zoom);
				}

				const std::lock_guard<std::mutex> lock(io_mutex);
				tc += (end_index - start_index); 

				unsigned int zoom = tile_coordinates[end_index-1].first;
				if (zoom>zoomDisplay) zoomDisplay = zoom;
				cout << "Zoom level " << zoomDisplay << ", writing tile " << tc << " of " << tile_coordinates.size() << "               \r" << std::flush;
			});
		}
		
		// Wait for all tasks in the pool to complete.
		pool.join();
	}

	// ----	Close tileset

	if (sqlite)
		WriteSqliteMetadata(jsonConfig, sharedData, layers);
	else 
		WriteFileMetadata(jsonConfig, sharedData, layers);

	google::protobuf::ShutdownProtobufLibrary();

#ifndef _MSC_VER
	if (verbose) {
		struct rusage r_usage;
		getrusage(RUSAGE_SELF, &r_usage);
		cout << "\nMemory used: " << r_usage.ru_maxrss << endl;
	}
#endif

	cout << endl << "Filled the tileset with good things at " << sharedData.outputFile << endl;
}
<|MERGE_RESOLUTION|>--- conflicted
+++ resolved
@@ -168,12 +168,8 @@
 	string jsonFile;
 	uint threadNum;
 	string outputFile;
-<<<<<<< HEAD
-	bool _verbose = false, sqlite= false, mergeSqlite = false, mapsplit = false,osmStoreCompact = false;
-=======
 	string bbox;
-	bool _verbose = false, sqlite= false, mergeSqlite = false, mapsplit = false;
->>>>>>> 56643939
+	bool _verbose = false, sqlite= false, mergeSqlite = false, mapsplit = false, osmStoreCompact = false;
 
 	po::options_description desc("tilemaker " STR(TM_VERSION) "\nConvert OpenStreetMap .pbf files into vector tiles\n\nAvailable options");
 	desc.add_options()
