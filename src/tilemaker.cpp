/*! \file */ 

// C++ includes
#include <iostream>
#include <fstream>
#include <vector>
#include <cstdint>
#include <unordered_map>
#include <unordered_set>
#include <string>
#include <cmath>
#include <stdexcept>
#include <thread>
#include <mutex>
#include <chrono>

// Other utilities
#include <boost/algorithm/string.hpp>
#include <boost/filesystem.hpp>
#include <boost/lexical_cast.hpp>
#include <boost/program_options.hpp>
#include <boost/variant.hpp>
#include <boost/algorithm/string.hpp>
#include <boost/asio/thread_pool.hpp>
#include <boost/sort/sort.hpp>

#include "rapidjson/document.h"
#include "rapidjson/writer.h"
#include "rapidjson/stringbuffer.h"
#include "rapidjson/filereadstream.h"
#include "rapidjson/filewritestream.h"

#ifndef _MSC_VER
#include <sys/resource.h>
#endif

#include "geom.h"
#include "node_stores.h"
#include "way_stores.h"

// Tilemaker code
#include "helpers.h"
#include "coordinates.h"
#include "coordinates_geom.h"
#include "significant_tags.h"

#include "attribute_store.h"
#include "output_object.h"
#include "osm_lua_processing.h"
#include "mbtiles.h"

#include "options_parser.h"
#include "shared_data.h"
#include "pbf_processor.h"
#include "geojson_processor.h"
#include "shp_processor.h"
#include "tile_worker.h"
#include "osm_mem_tiles.h"
#include "shp_mem_tiles.h"

#include <boost/asio/post.hpp>
#include <boost/interprocess/streams/bufferstream.hpp>

#ifndef TM_VERSION
#define TM_VERSION (version not set)
#endif
#define STR1(x)  #x
#define STR(x)  STR1(x)

// Namespaces
using namespace std;
namespace po = boost::program_options;
namespace geom = boost::geometry;

// Global verbose switch
bool verbose = false;


/**
 *\brief The Main function is responsible for command line processing, loading data and starting worker threads.
 *
 * Data is loaded into OsmMemTiles and ShpMemTiles.
 *
 * Worker threads write the output tiles, and start in the outputProc function.
 */
int main(const int argc, const char* argv[]) {
	// ----	Read command-line options
	OptionsParser::Options options;
	try {
		options = OptionsParser::parse(argc, argv);
	} catch (OptionsParser::OptionException& e) {
		cerr << e.what() << endl;
		return 1;
	}

	if (options.showHelp) { OptionsParser::showHelp(); return 0; }

	verbose = options.verbose;

	vector<string> bboxElements = parseBox(options.bbox);

	// ---- Remove existing .mbtiles if it exists
	if ((options.outputMode == OptionsParser::OutputMode::MBTiles || options.outputMode == OptionsParser::OutputMode::PMTiles) && !options.mergeSqlite && static_cast<bool>(std::ifstream(options.outputFile))) {
		cout << "Output file exists, will overwrite (Ctrl-C to abort";
		if (options.outputMode == OptionsParser::OutputMode::MBTiles) cout << ", rerun with --merge to keep";
		cout << ")" << endl;
		std::this_thread::sleep_for(std::chrono::milliseconds(2000));
		if (remove(options.outputFile.c_str()) != 0) {
			cerr << "Couldn't remove existing file" << endl;
			return 0;
		}
	} else if (options.mergeSqlite && options.outputMode != OptionsParser::OutputMode::MBTiles) {
		cerr << "--merge only works with .mbtiles" << endl;
		return 0;
	} else if (options.mergeSqlite && !static_cast<bool>(std::ifstream(options.outputFile))) {
		cout << "--merge specified but .mbtiles file doesn't already exist, ignoring" << endl;
		options.mergeSqlite = false;
	}


	// ----	Read bounding box from first .pbf (if there is one)

	bool hasClippingBox = false;
	Box clippingBox;
	double minLon=0.0, maxLon=0.0, minLat=0.0, maxLat=0.0;
	if (!bboxElements.empty()) {
		hasClippingBox = true;
		minLon = bboxElementFromStr(bboxElements.at(0));
		minLat = bboxElementFromStr(bboxElements.at(1));
		maxLon = bboxElementFromStr(bboxElements.at(2));
		maxLat = bboxElementFromStr(bboxElements.at(3));

	} else if (options.inputFiles.size()>0) {
		int ret = ReadPbfBoundingBox(options.inputFiles[0], minLon, maxLon, minLat, maxLat, hasClippingBox);
		if(ret != 0) return ret;
	}

	if (hasClippingBox) {
		clippingBox = Box(geom::make<Point>(minLon, lat2latp(minLat)),
		                  geom::make<Point>(maxLon, lat2latp(maxLat)));
	}

	// ----	Read JSON config

	rapidjson::Document jsonConfig;
	class Config config;
	try {
		FILE* fp = fopen(options.jsonFile.c_str(), "r");
		char readBuffer[65536];
		rapidjson::FileReadStream is(fp, readBuffer, sizeof(readBuffer));
		jsonConfig.ParseStream(is);
		if (jsonConfig.HasParseError()) { cerr << "Invalid JSON file." << endl; return -1; }
		fclose(fp);

		config.readConfig(jsonConfig, hasClippingBox, clippingBox);
	} catch (...) {
		cerr << "Couldn't find expected details in JSON file." << endl;
		return -1;
	}
	if (hasClippingBox) {
		cout << "Bounding box " << clippingBox.min_corner().x() << ", " << latp2lat(clippingBox.min_corner().y()) << ", " << 
		                           clippingBox.max_corner().x() << ", " << latp2lat(clippingBox.max_corner().y()) << endl;
	}

	// For each tile, objects to be used in processing
	bool allPbfsHaveSortTypeThenID = true;
	bool anyPbfHasLocationsOnWays = false;

	for (const std::string& file: options.inputFiles) {
		if (ends_with(file, ".pbf")) {
			allPbfsHaveSortTypeThenID = allPbfsHaveSortTypeThenID && PbfHasOptionalFeature(file, OptionSortTypeThenID);
			anyPbfHasLocationsOnWays = anyPbfHasLocationsOnWays || PbfHasOptionalFeature(file, OptionLocationsOnWays);
		}
	}

	auto createNodeStore = [allPbfsHaveSortTypeThenID, options]() {
		if (options.osm.compact) {
			std::shared_ptr<NodeStore> rv = make_shared<CompactNodeStore>();
			return rv;
		}

		if (allPbfsHaveSortTypeThenID) {
			std::shared_ptr<NodeStore> rv = make_shared<SortedNodeStore>(!options.osm.uncompressedNodes);
			return rv;
		}
		std::shared_ptr<NodeStore> rv =  make_shared<BinarySearchNodeStore>();
		return rv;
	};

	shared_ptr<NodeStore> nodeStore;

	if (options.osm.shardStores) {
		nodeStore = std::make_shared<ShardedNodeStore>(createNodeStore);
	} else {
		nodeStore = createNodeStore();
	}

	auto createWayStore = [anyPbfHasLocationsOnWays, allPbfsHaveSortTypeThenID, options, &nodeStore]() {
		if (!anyPbfHasLocationsOnWays && allPbfsHaveSortTypeThenID) {
			std::shared_ptr<WayStore> rv = make_shared<SortedWayStore>(!options.osm.uncompressedWays, *nodeStore.get());
			return rv;
		}

		std::shared_ptr<WayStore> rv = make_shared<BinarySearchWayStore>();
		return rv;
	};

	shared_ptr<WayStore> wayStore;
	if (options.osm.shardStores) {
		wayStore = std::make_shared<ShardedWayStore>(createWayStore, *nodeStore.get());
	} else {
		wayStore = createWayStore();
	}

	OSMStore osmStore(*nodeStore.get(), *wayStore.get());
	osmStore.use_compact_store(options.osm.compact);
	osmStore.enforce_integrity(!options.osm.skipIntegrity);
	if(!options.osm.storeFile.empty()) {
		std::cout << "Using osm store file: " << options.osm.storeFile << std::endl;
		osmStore.open(options.osm.storeFile);
	}

	AttributeStore attributeStore;

	class LayerDefinition layers(config.layers);
	class OsmMemTiles osmMemTiles(options.threadNum, config.baseZoom, config.includeID, *nodeStore, *wayStore);
	class ShpMemTiles shpMemTiles(options.threadNum, config.baseZoom);
	osmMemTiles.open();
	shpMemTiles.open();

	OsmLuaProcessing osmLuaProcessing(osmStore, config, layers, options.luaFile, 
		shpMemTiles, osmMemTiles, attributeStore, options.osm.materializeGeometries);

	// ---- Load external sources (shp/geojson)

	{
		ShpProcessor shpProcessor(clippingBox, options.threadNum, shpMemTiles, osmLuaProcessing);
		GeoJSONProcessor geoJSONProcessor(clippingBox, options.threadNum, shpMemTiles, osmLuaProcessing);
		for (size_t layerNum=0; layerNum<layers.layers.size(); layerNum++) {
			LayerDef &layer = layers.layers[layerNum];
			if(layer.indexed) { shpMemTiles.CreateNamedLayerIndex(layer.name); }

			if (layer.source.size()>0) {
				if (!hasClippingBox) {
					cerr << "Can't read shapefiles unless a bounding box is provided." << endl;
					exit(EXIT_FAILURE);
				} else if (ends_with(layer.source, "json") || ends_with(layer.source, "JSON")) {
					cout << "Reading GeoJSON " << layer.name << endl;
					geoJSONProcessor.read(layers.layers[layerNum], layerNum);
				} else {
					cout << "Reading shapefile " << layer.name << endl;
					shpProcessor.read(layers.layers[layerNum], layerNum);
				}
			}
		}
	}
	shpMemTiles.reportSize();

	// ----	Read significant node/way tags
	const SignificantTags significantNodeTags = osmLuaProcessing.GetSignificantNodeKeys();
	const SignificantTags significantWayTags = osmLuaProcessing.GetSignificantWayKeys();

	// ----	Read all PBFs
	
	PbfProcessor pbfProcessor(osmStore);
	std::vector<bool> sortOrders = layers.getSortOrders();

<<<<<<< HEAD
	for (auto inputFile : options.inputFiles) {
		cout << "Reading .pbf " << inputFile << endl;
		ifstream infile(inputFile, ios::in | ios::binary);
		if (!infile) { cerr << "Couldn't open .pbf file " << inputFile << endl; return -1; }
		
		const bool hasSortTypeThenID = PbfHasOptionalFeature(inputFile, OptionSortTypeThenID);
		int ret = pbfProcessor.ReadPbfFile(
			nodeStore->shards(),
			hasSortTypeThenID,
			nodeKeys,
			options.threadNum,
			[&]() {
				thread_local std::shared_ptr<ifstream> pbfStream(new ifstream(inputFile, ios::in | ios::binary));
				return pbfStream;
			},
			[&]() {
				thread_local std::shared_ptr<OsmLuaProcessing> osmLuaProcessing(new OsmLuaProcessing(osmStore, config, layers, options.luaFile, shpMemTiles, osmMemTiles, attributeStore, options.osm.materializeGeometries));
				return osmLuaProcessing;
			},
			*nodeStore,
			*wayStore
		);
		if (ret != 0) return ret;
	} 
	attributeStore.finalize();
	osmMemTiles.reportSize();
	attributeStore.reportSize();

=======
	if (!mapsplit) {
		for (auto inputFile : options.inputFiles) {
			cout << "Reading .pbf " << inputFile << endl;
			ifstream infile(inputFile, ios::in | ios::binary);
			if (!infile) { cerr << "Couldn't open .pbf file " << inputFile << endl; return -1; }
			
			const bool hasSortTypeThenID = PbfHasOptionalFeature(inputFile, OptionSortTypeThenID);
			int ret = pbfProcessor.ReadPbfFile(
				nodeStore->shards(),
				hasSortTypeThenID,
				significantNodeTags,
				significantWayTags,
				options.threadNum,
				[&]() {
					thread_local std::shared_ptr<ifstream> pbfStream(new ifstream(inputFile, ios::in | ios::binary));
					return pbfStream;
				},
				[&]() {
					thread_local std::shared_ptr<OsmLuaProcessing> osmLuaProcessing(new OsmLuaProcessing(osmStore, config, layers, options.luaFile, shpMemTiles, osmMemTiles, attributeStore, options.osm.materializeGeometries));
					return osmLuaProcessing;
				},
				*nodeStore,
				*wayStore
			);
			if (ret != 0) return ret;
		} 
		attributeStore.finalize();
		osmMemTiles.reportSize();
		attributeStore.reportSize();
	}
>>>>>>> 2a0abf08
	// ----	Initialise SharedData

	SourceList sources = {&osmMemTiles, &shpMemTiles};
	class SharedData sharedData(config, layers);
	sharedData.outputFile = options.outputFile;
	sharedData.outputMode = options.outputMode;
	sharedData.mergeSqlite = options.mergeSqlite;

	// ----	Initialise mbtiles/pmtiles if required
	
	if (sharedData.outputMode == OptionsParser::OutputMode::MBTiles) {
		sharedData.mbtiles.openForWriting(sharedData.outputFile);
		sharedData.writeMBTilesProjectData();
	} else if (sharedData.outputMode == OptionsParser::OutputMode::PMTiles) {
		sharedData.pmtiles.open(sharedData.outputFile);
	}

	// ----	Write out data

	// Launch the pool with threadNum threads
	boost::asio::thread_pool pool(options.threadNum);

<<<<<<< HEAD
	// Mutex is hold when IO is performed
	std::mutex io_mutex;
=======
			tie(srcZ,srcX,tmsY) = tileList.back();
			srcY = pow(2,srcZ) - tmsY - 1; // TMS
			if (srcZ > config.baseZoom) {
				cerr << "Mapsplit tiles (zoom " << srcZ << ") must not be greater than basezoom " << config.baseZoom << endl;
				return 0;
			} else if (srcZ > config.startZoom) {
				cout << "Mapsplit tiles (zoom " << srcZ << ") can't write data at zoom level " << config.startZoom << endl;
			}

			cout << "Reading tile " << srcZ << ": " << srcX << "," << srcY << " (" << (run+1) << "/" << runs << ")" << endl;
			vector<char> pbf = mapsplitFile.readTile(srcZ,srcX,tmsY);

			int ret = pbfProcessor.ReadPbfFile(
				nodeStore->shards(),
				false,
				significantNodeTags,
				significantWayTags,
				1,
				[&]() {
					return make_unique<boost::interprocess::bufferstream>(pbf.data(), pbf.size(),  ios::in | ios::binary);
				},
				[&]() {
					return std::make_unique<OsmLuaProcessing>(osmStore, config, layers, options.luaFile, shpMemTiles, osmMemTiles, attributeStore, options.osm.materializeGeometries);
				},
				*nodeStore,
				*wayStore
			);
			if (ret != 0) return ret;

			tileList.pop_back();
		}
>>>>>>> 2a0abf08

	// Loop through tiles
	std::atomic<uint64_t> tilesWritten(0);

	for (auto source : sources) {
		source->finalize(options.threadNum);
	}
	// tiles by zoom level

	// The clipping bbox check is expensive - as an optimization, compute the set of
	// z6 tiles that are wholly covered by the clipping box. Membership in this
	// set is quick to test.
	TileCoordinatesSet coveredZ6Tiles(6);
	if (hasClippingBox) {
		for (int x = 0; x < 1 << 6; x++) {
			for (int y = 0; y < 1 << 6; y++) {
				if (boost::geometry::within(
							TileBbox(TileCoordinates(x, y), 6, false, false).getTileBox(),
							clippingBox
						))
					coveredZ6Tiles.set(x, y);
			}
		}
	}

	// For large areas (arbitrarily defined as 100 z6 tiles), use a dense index for pmtiles
	if (coveredZ6Tiles.size()>100 && options.outputMode == OptionsParser::OutputMode::PMTiles) {
		std::cout << "Using dense index for .pmtiles" << std::endl;
		sharedData.pmtiles.isSparse = false;
	}

	std::deque<std::pair<unsigned int, TileCoordinates>> tileCoordinates;
	std::vector<TileCoordinatesSet> zoomResults;
	for (uint zoom = 0; zoom <= sharedData.config.endZoom; zoom++) {
		zoomResults.push_back(TileCoordinatesSet(zoom));
	}

	{
#ifdef CLOCK_MONOTONIC
		timespec start, end;
		clock_gettime(CLOCK_MONOTONIC, &start);
#endif
		std::cout << "collecting tiles" << std::flush;
		populateTilesAtZoom(sources, zoomResults);
#ifdef CLOCK_MONOTONIC
		clock_gettime(CLOCK_MONOTONIC, &end);
		uint64_t tileNs = 1e9 * (end.tv_sec - start.tv_sec) + end.tv_nsec - start.tv_nsec;
		std::cout << ": " << (uint32_t)(tileNs / 1e6) << "ms";
#endif
	}

	std::cout << ", filtering tiles:" << std::flush;
	for (uint zoom=sharedData.config.startZoom; zoom <= sharedData.config.endZoom; zoom++) {
		std::cout << " z" << std::to_string(zoom) << std::flush;
#ifdef CLOCK_MONOTONIC
		timespec start, end;
		clock_gettime(CLOCK_MONOTONIC, &start);
#endif

		const auto& zoomResult = zoomResults[zoom];
		int numTiles = 0;
		for (int x = 0; x < 1 << zoom; x++) {
			for (int y = 0; y < 1 << zoom; y++) {
				if (!zoomResult.test(x, y))
					continue;
			
				if (hasClippingBox) {
					bool isInAWhollyCoveredZ6Tile = false;
					if (zoom >= 6) {
						TileCoordinate z6x = x / (1 << (zoom - 6));
						TileCoordinate z6y = y / (1 << (zoom - 6));
						isInAWhollyCoveredZ6Tile = coveredZ6Tiles.test(z6x, z6y);
					}

					if(!isInAWhollyCoveredZ6Tile && !boost::geometry::intersects(TileBbox(TileCoordinates(x, y), zoom, false, false).getTileBox(), clippingBox)) 
						continue;
				}

				tileCoordinates.push_back(std::make_pair(zoom, TileCoordinates(x, y)));
				numTiles++;
			}
		}

		std::cout << " (" << numTiles;
#ifdef CLOCK_MONOTONIC
		clock_gettime(CLOCK_MONOTONIC, &end);
		uint64_t tileNs = 1e9 * (end.tv_sec - start.tv_sec) + end.tv_nsec - start.tv_nsec;
		std::cout << ", " << (uint32_t)(tileNs / 1e6) << "ms";

#endif
		std::cout << ")" << std::flush;
	}
	zoomResults.clear();

	std::cout << std::endl;

	// Cluster tiles: breadth-first for z0..z5, depth-first for z6
	const size_t baseZoom = config.baseZoom;
	boost::sort::block_indirect_sort(
		tileCoordinates.begin(), tileCoordinates.end(), 
		[baseZoom](auto const &a, auto const &b) {
			const auto aZoom = a.first;
			const auto bZoom = b.first;
			const auto aX = a.second.x;
			const auto aY = a.second.y;
			const auto bX = b.second.x;
			const auto bY = b.second.y;
			const bool aLowZoom = aZoom < CLUSTER_ZOOM;
			const bool bLowZoom = bZoom < CLUSTER_ZOOM;

			// Breadth-first for z0..5
			if (aLowZoom != bLowZoom)
				return aLowZoom;

			if (aLowZoom && bLowZoom) {
				if (aZoom != bZoom)
					return aZoom < bZoom;

				if (aX != bX)
					return aX < bX;

				return aY < bY;
			}

			for (size_t z = CLUSTER_ZOOM; z <= baseZoom; z++) {
				// Translate both a and b to zoom z, compare.
				// First, sanity check: can we translate it to this zoom?
				if (aZoom < z || bZoom < z) {
					return aZoom < bZoom;
				}

				const auto aXz = aX / (1 << (aZoom - z));
				const auto aYz = aY / (1 << (aZoom - z));
				const auto bXz = bX / (1 << (bZoom - z));
				const auto bYz = bY / (1 << (bZoom - z));

				if (aXz != bXz)
					return aXz < bXz;

				if (aYz != bYz)
					return aYz < bYz;
			}

			return false;
		}, 
		options.threadNum);

	std::size_t batchSize = 0;
	for(std::size_t startIndex = 0; startIndex < tileCoordinates.size(); startIndex += batchSize) {
		// Compute how many tiles should be assigned to this batch --
		// higher-zoom tiles are cheaper to compute, lower-zoom tiles more expensive.
		batchSize = 0;
		size_t weight = 0;
		while (weight < 1000 && startIndex + batchSize < tileCoordinates.size()) {
			const auto& zoom = tileCoordinates[startIndex + batchSize].first;
			if (zoom > 12)
				weight++;
			else if (zoom > 11)
				weight += 10;
			else if (zoom > 10)
				weight += 100;
			else
				weight += 1000;

			batchSize++;
		}

		boost::asio::post(pool, [=, &tileCoordinates, &pool, &sharedData, &sources, &attributeStore, &io_mutex, &tilesWritten]() {
			std::vector<std::string> tileTimings;
			std::size_t endIndex = std::min(tileCoordinates.size(), startIndex + batchSize);
			for(std::size_t i = startIndex; i < endIndex; ++i) {
				unsigned int zoom = tileCoordinates[i].first;
				TileCoordinates coords = tileCoordinates[i].second;

#ifdef CLOCK_MONOTONIC
				timespec start, end;
				if (options.logTileTimings)
					clock_gettime(CLOCK_MONOTONIC, &start);
#endif

				std::vector<std::vector<OutputObjectID>> data;
				for (auto source : sources) {
					data.emplace_back(source->getObjectsForTile(sortOrders, zoom, coords));
				}
				outputProc(sharedData, sources, attributeStore, data, coords, zoom);

#ifdef CLOCK_MONOTONIC
				if (options.logTileTimings) {
					clock_gettime(CLOCK_MONOTONIC, &end);
					uint64_t tileNs = 1e9 * (end.tv_sec - start.tv_sec) + end.tv_nsec - start.tv_nsec;
					std::string output = "z" + std::to_string(zoom) + "/" + std::to_string(coords.x) + "/" + std::to_string(coords.y) + " took " + std::to_string(tileNs/1e6) + " ms";
					tileTimings.push_back(output);
				}
#endif
			}

			if (options.logTileTimings) {
				const std::lock_guard<std::mutex> lock(io_mutex);
				std::cout << std::endl;
				for (const auto& output : tileTimings)
					std::cout << output << std::endl;
			}

			tilesWritten += (endIndex - startIndex); 

			if (io_mutex.try_lock()) {
				// Show progress grouped by z6 (or lower)
				size_t z = tileCoordinates[startIndex].first;
				size_t x = tileCoordinates[startIndex].second.x;
				size_t y = tileCoordinates[startIndex].second.y;
				if (z > CLUSTER_ZOOM) {
					x = x / (1 << (z - CLUSTER_ZOOM));
					y = y / (1 << (z - CLUSTER_ZOOM));
					z = CLUSTER_ZOOM;
				}
				cout << "z" << z << "/" << x << "/" << y << ", writing tile " << tilesWritten.load() << " of " << tileCoordinates.size() << "               \r" << std::flush;
				io_mutex.unlock();
			}
		});
	}
	// Wait for all tasks in the pool to complete.
	pool.join();

	// ----	Close tileset

	if (options.outputMode == OptionsParser::OutputMode::MBTiles) {
		sharedData.writeMBTilesMetadata(jsonConfig);
		sharedData.mbtiles.closeForWriting();
	} else if (options.outputMode == OptionsParser::OutputMode::PMTiles) {
		sharedData.writePMTilesBounds();
		std::string metadata = sharedData.pmTilesMetadata();
		sharedData.pmtiles.close(metadata);
	} else {
		sharedData.writeFileMetadata(jsonConfig);
	}

#ifndef _MSC_VER
	if (verbose) {
		struct rusage r_usage;
		getrusage(RUSAGE_SELF, &r_usage);
		cout << "\nMemory used: " << r_usage.ru_maxrss << endl;
	}
#endif

	cout << endl << "Filled the tileset with good things at " << sharedData.outputFile << endl;
	void_mmap_allocator::shutdown(); // this clears the mmap'ed nodes/ways/relations (quickly!)
}
<|MERGE_RESOLUTION|>--- conflicted
+++ resolved
@@ -265,7 +265,6 @@
 	PbfProcessor pbfProcessor(osmStore);
 	std::vector<bool> sortOrders = layers.getSortOrders();
 
-<<<<<<< HEAD
 	for (auto inputFile : options.inputFiles) {
 		cout << "Reading .pbf " << inputFile << endl;
 		ifstream infile(inputFile, ios::in | ios::binary);
@@ -275,7 +274,8 @@
 		int ret = pbfProcessor.ReadPbfFile(
 			nodeStore->shards(),
 			hasSortTypeThenID,
-			nodeKeys,
+			significantNodeTags,
+			significantWayTags,
 			options.threadNum,
 			[&]() {
 				thread_local std::shared_ptr<ifstream> pbfStream(new ifstream(inputFile, ios::in | ios::binary));
@@ -294,38 +294,6 @@
 	osmMemTiles.reportSize();
 	attributeStore.reportSize();
 
-=======
-	if (!mapsplit) {
-		for (auto inputFile : options.inputFiles) {
-			cout << "Reading .pbf " << inputFile << endl;
-			ifstream infile(inputFile, ios::in | ios::binary);
-			if (!infile) { cerr << "Couldn't open .pbf file " << inputFile << endl; return -1; }
-			
-			const bool hasSortTypeThenID = PbfHasOptionalFeature(inputFile, OptionSortTypeThenID);
-			int ret = pbfProcessor.ReadPbfFile(
-				nodeStore->shards(),
-				hasSortTypeThenID,
-				significantNodeTags,
-				significantWayTags,
-				options.threadNum,
-				[&]() {
-					thread_local std::shared_ptr<ifstream> pbfStream(new ifstream(inputFile, ios::in | ios::binary));
-					return pbfStream;
-				},
-				[&]() {
-					thread_local std::shared_ptr<OsmLuaProcessing> osmLuaProcessing(new OsmLuaProcessing(osmStore, config, layers, options.luaFile, shpMemTiles, osmMemTiles, attributeStore, options.osm.materializeGeometries));
-					return osmLuaProcessing;
-				},
-				*nodeStore,
-				*wayStore
-			);
-			if (ret != 0) return ret;
-		} 
-		attributeStore.finalize();
-		osmMemTiles.reportSize();
-		attributeStore.reportSize();
-	}
->>>>>>> 2a0abf08
 	// ----	Initialise SharedData
 
 	SourceList sources = {&osmMemTiles, &shpMemTiles};
@@ -348,42 +316,8 @@
 	// Launch the pool with threadNum threads
 	boost::asio::thread_pool pool(options.threadNum);
 
-<<<<<<< HEAD
 	// Mutex is hold when IO is performed
 	std::mutex io_mutex;
-=======
-			tie(srcZ,srcX,tmsY) = tileList.back();
-			srcY = pow(2,srcZ) - tmsY - 1; // TMS
-			if (srcZ > config.baseZoom) {
-				cerr << "Mapsplit tiles (zoom " << srcZ << ") must not be greater than basezoom " << config.baseZoom << endl;
-				return 0;
-			} else if (srcZ > config.startZoom) {
-				cout << "Mapsplit tiles (zoom " << srcZ << ") can't write data at zoom level " << config.startZoom << endl;
-			}
-
-			cout << "Reading tile " << srcZ << ": " << srcX << "," << srcY << " (" << (run+1) << "/" << runs << ")" << endl;
-			vector<char> pbf = mapsplitFile.readTile(srcZ,srcX,tmsY);
-
-			int ret = pbfProcessor.ReadPbfFile(
-				nodeStore->shards(),
-				false,
-				significantNodeTags,
-				significantWayTags,
-				1,
-				[&]() {
-					return make_unique<boost::interprocess::bufferstream>(pbf.data(), pbf.size(),  ios::in | ios::binary);
-				},
-				[&]() {
-					return std::make_unique<OsmLuaProcessing>(osmStore, config, layers, options.luaFile, shpMemTiles, osmMemTiles, attributeStore, options.osm.materializeGeometries);
-				},
-				*nodeStore,
-				*wayStore
-			);
-			if (ret != 0) return ret;
-
-			tileList.pop_back();
-		}
->>>>>>> 2a0abf08
 
 	// Loop through tiles
 	std::atomic<uint64_t> tilesWritten(0);
